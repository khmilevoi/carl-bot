--- conflicted
+++ resolved
@@ -84,21 +84,12 @@
         content: await this.prompts.getAskSummaryPrompt(summary),
       });
     }
-<<<<<<< HEAD
-
-=======
->>>>>>> 100b71bd
     if (triggerReason) {
       messages.push({
         role: 'system',
         content: await this.prompts.getTriggerPrompt(
-<<<<<<< HEAD
           triggerReason.why,
           triggerReason.message
-=======
-          triggerReason.why ?? undefined,
-          triggerReason.message ?? undefined
->>>>>>> 100b71bd
         ),
       });
     }
