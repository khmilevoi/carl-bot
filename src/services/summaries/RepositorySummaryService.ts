--- conflicted
+++ resolved
@@ -4,24 +4,16 @@
   SUMMARY_REPOSITORY_ID,
   type SummaryRepository,
 } from '../../repositories/interfaces/SummaryRepository.interface';
-<<<<<<< HEAD
 import type Logger from '../logging/Logger.interface';
 import {
   LOGGER_SERVICE_ID,
   type LoggerService,
 } from '../logging/LoggerService';
-=======
-import { PinoLogger } from '../logging/PinoLogger';
->>>>>>> 41d4c5bd
 import { SummaryService } from './SummaryService.interface';
 
 @injectable()
 export class RepositorySummaryService implements SummaryService {
-<<<<<<< HEAD
   private readonly logger: Logger;
-=======
-  private readonly logger = new PinoLogger();
->>>>>>> 41d4c5bd
   constructor(
     @inject(SUMMARY_REPOSITORY_ID) private summaryRepo: SummaryRepository,
     @inject(LOGGER_SERVICE_ID) private loggerService: LoggerService
@@ -30,17 +22,17 @@
   }
 
   async getSummary(chatId: number): Promise<string> {
-    this.logger.debug('Fetching summary', { chatId });
+    this.logger.debug({ chatId }, 'Fetching summary');
     return this.summaryRepo.findById(chatId);
   }
 
   async setSummary(chatId: number, summary: string): Promise<void> {
-    this.logger.debug('Storing summary', { chatId });
+    this.logger.debug({ chatId }, 'Storing summary');
     await this.summaryRepo.upsert(chatId, summary);
   }
 
   async clearSummary(chatId: number): Promise<void> {
-    this.logger.debug('Clearing summary', { chatId });
+    this.logger.debug({ chatId }, 'Clearing summary');
     await this.summaryRepo.clearByChatId(chatId);
   }
 }