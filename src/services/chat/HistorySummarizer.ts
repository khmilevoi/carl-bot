--- conflicted
+++ resolved
@@ -10,15 +10,11 @@
   AIService,
   ChatMessage,
 } from '../ai/AIService.interface';
-<<<<<<< HEAD
 import type Logger from '../logging/Logger.interface';
 import {
   LOGGER_SERVICE_ID,
   type LoggerService,
 } from '../logging/LoggerService';
-=======
-import { PinoLogger } from '../logging/PinoLogger';
->>>>>>> 41d4c5bd
 import {
   MESSAGE_SERVICE_ID,
   MessageService,
@@ -43,11 +39,7 @@
 
 @injectable()
 export class DefaultHistorySummarizer implements HistorySummarizer {
-<<<<<<< HEAD
   private readonly logger: Logger;
-=======
-  private readonly logger = new PinoLogger();
->>>>>>> 41d4c5bd
   constructor(
     @inject(AI_SERVICE_ID) private ai: AIService,
     @inject(SUMMARY_SERVICE_ID) private summaries: SummaryService,
@@ -63,51 +55,69 @@
     history: ChatMessage[],
     limit: number
   ): Promise<boolean> {
-    this.logger.debug('Checking if summarization is needed', {
-      chatId,
-      historyLength: history.length,
-      limit,
-    });
-
-    if (history.length <= limit) {
-      this.logger.debug('No summarization needed', {
+    this.logger.debug(
+      {
         chatId,
         historyLength: history.length,
         limit,
-      });
+      },
+      'Checking if summarization is needed'
+    );
+
+    if (history.length <= limit) {
+      this.logger.debug(
+        {
+          chatId,
+          historyLength: history.length,
+          limit,
+        },
+        'No summarization needed'
+      );
       return false;
     }
 
-    this.logger.debug('Summarizing chat history', {
-      chatId,
-      historyLength: history.length,
-      limit,
-    });
+    this.logger.debug(
+      {
+        chatId,
+        historyLength: history.length,
+        limit,
+      },
+      'Summarizing chat history'
+    );
     const summary = await this.summaries.getSummary(chatId);
-    this.logger.debug('Retrieved existing summary', {
-      chatId,
-      summaryLength: summary.length,
-    });
+    this.logger.debug(
+      {
+        chatId,
+        summaryLength: summary.length,
+      },
+      'Retrieved existing summary'
+    );
 
     const newSummary = await this.ai.summarize(history, summary);
-    this.logger.debug('Generated new summary', {
-      chatId,
-      newSummaryLength: newSummary.length,
-    });
+    this.logger.debug(
+      {
+        chatId,
+        newSummaryLength: newSummary.length,
+      },
+      'Generated new summary'
+    );
 
     await this.summaries.setSummary(chatId, newSummary);
-    this.logger.debug('Stored new summary', { chatId });
+    this.logger.debug({ chatId }, 'Stored new summary');
 
     await this.messages.clearMessages(chatId);
-    this.logger.debug('Cleared messages after summarization', { chatId });
+    this.logger.debug({ chatId }, 'Cleared messages after summarization');
     return true;
   }
 
   async assessUsers(chatId: number, history: ChatMessage[]): Promise<void> {
-    this.logger.debug('Assessing user attitudes', {
-      chatId,
-      historyLength: history.length,
-    });
+    this.logger.debug(
+      {
+        chatId,
+        historyLength: history.length,
+      },
+      'Assessing user attitudes'
+    );
     const prevAttitudes: { username: string; attitude: string }[] = [];
     const seen = new Set<number>();
     for (const m of history) {
@@ -126,10 +136,13 @@
     }
 
     const assessments = await this.ai.assessUsers(history, prevAttitudes);
-    this.logger.debug('Assessed user attitudes', {
-      chatId,
-      assessments: assessments.length,
-    });
+    this.logger.debug(
+      {
+        chatId,
+        assessments: assessments.length,
+      },
+      'Assessed user attitudes'
+    );
 
     for (const { username, attitude } of assessments) {
       const userMsg = history.find(
