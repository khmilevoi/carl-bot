--- conflicted
+++ resolved
@@ -1,15 +1,11 @@
 import { inject, injectable } from 'inversify';
 
 import { ChatMessage } from '../ai/AIService.interface';
-<<<<<<< HEAD
 import type Logger from '../logging/Logger.interface';
 import {
   LOGGER_SERVICE_ID,
   type LoggerService,
 } from '../logging/LoggerService';
-=======
-import { PinoLogger } from '../logging/PinoLogger';
->>>>>>> 41d4c5bd
 import {
   INTEREST_MESSAGE_STORE_ID,
   type InterestMessageStore,
@@ -31,11 +27,7 @@
 
 @injectable()
 export class ChatMemory {
-<<<<<<< HEAD
   private readonly logger: Logger;
-=======
-  private readonly logger = new PinoLogger();
->>>>>>> 41d4c5bd
 
   constructor(
     private messages: MessageService,
@@ -49,21 +41,27 @@
   }
 
   public async addMessage(message: StoredMessage): Promise<void> {
-    this.logger.debug('Adding message', {
-      chatId: this.chatId,
-      role: message.role,
-      limit: this.limit,
-    });
+    this.logger.debug(
+      {
+        chatId: this.chatId,
+        role: message.role,
+        limit: this.limit,
+      },
+      'Adding message'
+    );
     await this.messages.addMessage({ ...message, chatId: this.chatId });
     this.localStore.addMessage({ ...message, chatId: this.chatId });
 
     // Проверяем лимит после добавления сообщения
     const history = await this.messages.getMessages(this.chatId);
-    this.logger.debug('Checking history limit after adding message', {
-      chatId: this.chatId,
-      historyLength: history.length,
-      limit: this.limit,
-    });
+    this.logger.debug(
+      {
+        chatId: this.chatId,
+        historyLength: history.length,
+        limit: this.limit,
+      },
+      'Checking history limit after adding message'
+    );
     const summarized = await this.summarizer.summarize(
       this.chatId,
       history,
@@ -81,11 +79,7 @@
 
 @injectable()
 export class ChatMemoryManager {
-<<<<<<< HEAD
   private readonly logger: Logger;
-=======
-  private readonly logger = new PinoLogger();
->>>>>>> 41d4c5bd
 
   constructor(
     @inject(MESSAGE_SERVICE_ID) private messages: MessageService,
@@ -99,7 +93,7 @@
   }
 
   public async get(chatId: number): Promise<ChatMemory> {
-    this.logger.debug('Creating chat memory', { chatId });
+    this.logger.debug({ chatId }, 'Creating chat memory');
     const { historyLimit } = await this.config.getConfig(chatId);
     return new ChatMemory(
       this.messages,
@@ -112,7 +106,7 @@
   }
 
   public async reset(chatId: number): Promise<void> {
-    this.logger.debug('Resetting chat memory', { chatId });
+    this.logger.debug({ chatId }, 'Resetting chat memory');
     await this.resetService.reset(chatId);
     this.localStore.clearMessages(chatId);
   }
