--- conflicted
+++ resolved
@@ -9,10 +9,7 @@
   static fromUser(ctx: Context, meta: MessageContext): StoredMessage {
     const message = ctx.message as { text?: string } | undefined;
     assert(typeof message?.text === 'string', 'Нет текста сообщения');
-<<<<<<< HEAD
-=======
     const text = message.text as string;
->>>>>>> 218573e8
 
     const { replyText, replyUsername, quoteText, username, fullName } = meta;
 
