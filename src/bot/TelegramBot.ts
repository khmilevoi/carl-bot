import assert from 'node:assert';

import { injectable } from 'inversify';
import { Context, Telegraf } from 'telegraf';
import { message } from 'telegraf/filters';

import { AIService } from '../services/AIService';
import { ChatFilter } from '../services/ChatFilter';
import { ChatMemoryManager } from '../services/ChatMemory';
import { DialogueManager } from '../services/DialogueManager';
import logger from '../services/logger';
import { MentionTrigger } from '../triggers/MentionTrigger';
import { NameTrigger } from '../triggers/NameTrigger';
import { ReplyTrigger } from '../triggers/ReplyTrigger';
import { StemDictTrigger } from '../triggers/StemDictTrigger';
import { TriggerContext } from '../triggers/Trigger';

<<<<<<< HEAD
@injectable()
=======
// Хелпер-обёртка: показывает "typing…" всё время работы колбэка
async function withTyping(ctx: Context, fn: () => Promise<void>) {
  // запускаем индикатор сразу
  await ctx.sendChatAction('typing');

  // каждые 4 с шлём ещё один, пока задача не кончится
  const timer = setInterval(() => {
    ctx.telegram.sendChatAction(ctx.chat!.id, 'typing').catch(() => {});
  }, 4000);

  try {
    await fn(); // ваша долгая логика — запрос к БД, API и т.д.
  } finally {
    clearInterval(timer); // убираем таймер даже при ошибке
  }
}

>>>>>>> 3e786380
export class TelegramBot {
  private bot: Telegraf;
  private dialogue = new DialogueManager(60 * 1000);
  private mentionTrigger = new MentionTrigger();
  private replyTrigger = new ReplyTrigger();
  private nameTrigger = new NameTrigger('Карл');
  private keywordTrigger = new StemDictTrigger('keywords.json');

  constructor(
    token: string,
    private ai: AIService,
    private memories: ChatMemoryManager,
    private filter: ChatFilter
  ) {
    this.bot = new Telegraf(token);
    this.configure();
  }

  private configure() {
    this.bot.start((ctx) => ctx.reply('Привет! Я Карл.'));

    this.bot.command('reset', async (ctx) => {
      await this.memories.reset(ctx.chat.id);
      ctx.reply('Контекст диалога сброшен!');
    });

    this.bot.command('ping', (ctx) => ctx.reply('pong'));

    // this.bot.on('message', (ctx) => {
    //   logger.debug(
    //     { message: ctx.message, chatId: ctx.chat?.id },
    //     'Получено сообщение'
    //   );
    // });

    this.bot.on(message('text'), (ctx) => this.handleText(ctx));
  }

  private async handleText(ctx: Context) {
    const chatId = ctx.chat?.id;
    assert(!!chatId, 'This is not a chat');
    logger.debug({ chatId }, 'Received text message');

    if (!this.filter.isAllowed(chatId)) {
      logger.warn({ chatId }, 'Попытка доступа из неразрешённого чата');
      ctx.reply('Этот чат не находится в списке разрешённых.');
      return;
    }

    const message = ctx.message as any;
    assert(message && typeof message.text === 'string', 'Нет текста сообщения');

    let replyText = '';
    if (message.reply_to_message) {
      assert(
        typeof message.reply_to_message.text === 'string' ||
          typeof message.reply_to_message.caption === 'string',
        'Нет текста или подписи в reply_to_message'
      );
      replyText = `Пользователь ответил на: ${message.reply_to_message.text}; ${message.reply_to_message.caption}`;
    }

    const context: TriggerContext = {
      text: `${message.text};`,
      replyText,
      chatId,
    };

    const inDialogue = this.dialogue.isActive(chatId);
    logger.debug({ chatId, inDialogue }, 'Checking triggers');

    let matched = false;
    matched = this.mentionTrigger.apply(ctx, context, this.dialogue) || matched;
    matched = this.replyTrigger.apply(ctx, context, this.dialogue) || matched;
    matched = this.nameTrigger.apply(ctx, context, this.dialogue) || matched;

    if (matched && !inDialogue) {
      this.dialogue.start(chatId);
    } else if (!matched && inDialogue) {
      this.dialogue.extend(chatId);
    }

    if (!matched) {
      if (
        !this.keywordTrigger.apply(ctx, context, this.dialogue) ||
        inDialogue
      ) {
        logger.debug({ chatId }, 'No trigger matched');
        return;
      }
    }

    await withTyping(ctx, async () => {
      logger.debug({ chatId }, 'Generating answer');

      const memory = this.memories.get(chatId);

      let userPrompt = '';
      if (context.replyText) {
        userPrompt += `"${context.replyText}";`;
      }
      userPrompt += `Сообщение пользователя: "${context.text}";`;

      await memory.addMessage('user', userPrompt, ctx.from?.username);

      const answer = await this.ai.ask(
        await memory.getHistory(),
        await memory.getSummary()
      );
      logger.debug({ chatId }, 'Answer generated');
      await memory.addMessage('assistant', answer, ctx.me);

      ctx.reply(answer, {
        reply_parameters: { message_id: (ctx.message as any).message_id },
      });
      logger.debug({ chatId }, 'Reply sent');
    });
  }

  public async launch() {
    logger.info('Launching bot');
    if (process.env.NODE_ENV === 'production') {
      assert(process.env.DOMAIN, 'Environment variable DOMAIN is not set');
      assert(process.env.PORT, 'Environment variable PORT is not set');
      await this.bot.launch({
        webhook: {
          domain: process.env.DOMAIN,
          port: Number(process.env.PORT),
        },
      });
    } else {
      await this.bot.launch();
    }
    logger.info('Bot launched');
  }

  public stop(reason: string) {
    logger.info({ reason }, 'Stopping bot');
    this.bot.stop(reason);
  }
}<|MERGE_RESOLUTION|>--- conflicted
+++ resolved
@@ -15,9 +15,6 @@
 import { StemDictTrigger } from '../triggers/StemDictTrigger';
 import { TriggerContext } from '../triggers/Trigger';
 
-<<<<<<< HEAD
-@injectable()
-=======
 // Хелпер-обёртка: показывает "typing…" всё время работы колбэка
 async function withTyping(ctx: Context, fn: () => Promise<void>) {
   // запускаем индикатор сразу
@@ -35,7 +32,7 @@
   }
 }
 
->>>>>>> 3e786380
+@injectable()
 export class TelegramBot {
   private bot: Telegraf;
   private dialogue = new DialogueManager(60 * 1000);
