import type { Context } from 'telegraf';
import { Telegraf } from 'telegraf';
import { describe, expect, it, vi } from 'vitest';

import { admin_chats } from '../src/bot/routes';
import { TelegramBot } from '../src/bot/TelegramBot';
import * as TelegramBotModule from '../src/bot/TelegramBot';
import type { ChatRepository } from '../src/repositories/interfaces/ChatRepository.interface';
import type { AdminService } from '../src/services/admin/AdminService.interface';
import type { ChatApprovalService } from '../src/services/chat/ChatApprovalService';
import type { ChatMemoryManager } from '../src/services/chat/ChatMemory';
import type { ChatResponder } from '../src/services/chat/ChatResponder';
import type { TriggerPipeline } from '../src/services/chat/TriggerPipeline';
import type { EnvService } from '../src/services/env/EnvService';
import type {
  MessageContext,
  MessageContextExtractor,
} from '../src/services/messages/MessageContextExtractor';

class MockEnvService {
  env = { BOT_TOKEN: 'token', ADMIN_CHAT_ID: 1 } as EnvService['env'];
}

class MockChatMemory {
  addMessage = vi.fn();
  getHistory = vi.fn(async () => []);
}

class MockChatMemoryManager {
  memory = new MockChatMemory();
  get = vi.fn(() => this.memory);
  reset = vi.fn();
}

class DummyAdmin {
  hasAccess = vi.fn(async () => true);
  exportTables = vi.fn(async () => []);
  exportChatData = vi.fn(async () => []);
  createAccessKey = vi.fn(async () => new Date());
}

class DummyExtractor {
  extract(): MessageContext {
    return {} as MessageContext;
  }
}

class DummyPipeline {
  shouldRespond = vi.fn(async () => null);
}

class DummyResponder {
  generate = vi.fn(async () => '');
}

class DummyApprovalService {
  request = vi.fn(async () => {});
  approve = vi.fn(async () => {});
  ban = vi.fn(async () => {});
  unban = vi.fn(async () => {});
  getStatus = vi.fn(async () => 'approved');
  listAll = vi.fn(async () => []);
  pending = vi.fn(async () => {});
}

class DummyChatRepository {
  upsert = vi.fn(async () => {});
  findById = vi.fn(async () => undefined);
}

describe('TelegramBot', () => {
  it('stores user messages via ChatMemoryManager', async () => {
    const memories = new MockChatMemoryManager();
    const configureSpy = vi
      .spyOn(
        TelegramBot.prototype as unknown as Record<string, unknown>,
        'configure'
      )
      .mockImplementation(() => {});

    // Мокаем approvalService.getStatus чтобы возвращать 'approved' и не показывать кнопки
    const mockApprovalService = {
      ...new DummyApprovalService(),
      getStatus: vi.fn(async () => 'approved'),
    };

    const bot = new TelegramBot(
      new MockEnvService() as unknown as EnvService,
      memories as unknown as ChatMemoryManager,
      new DummyAdmin() as unknown as AdminService,
      mockApprovalService as unknown as ChatApprovalService,
      new DummyExtractor() as unknown as MessageContextExtractor,
      new DummyPipeline() as unknown as TriggerPipeline,
      new DummyResponder() as unknown as ChatResponder,
      new DummyChatRepository() as unknown as ChatRepository
    );
    configureSpy.mockRestore();

    const ctx = {
      chat: { id: 2 },
      from: { id: 2 },
      message: { text: 'hi', message_id: 3 },
      reply: vi.fn(),
      answerCbQuery: vi.fn(),
    } as unknown as Context;

    await (
      bot as unknown as { handleText: (ctx: Context) => Promise<void> }
    ).handleText(ctx);

    expect(memories.get).toHaveBeenCalledWith(2);
    expect(memories.memory.addMessage).toHaveBeenCalledWith(
      expect.objectContaining({ role: 'user', content: 'hi' })
    );
  });

  it('builds admin_chats route with buttons', async () => {
    const listChats = vi.fn(async () => [{ chatId: 42 }]);
    const getChatTitle = vi.fn(async () => 'Test Chat');
    const getChatStatus = vi.fn(async () => 'approved');
    const api = { listChats, getChatTitle, getChatStatus, show: vi.fn() };
    const ctx = { reply: vi.fn() } as unknown as Context;

    const { buttons } = await admin_chats.build(api, ctx);

    expect(listChats).toHaveBeenCalled();
    expect(getChatTitle).toHaveBeenCalledWith(42);
    expect(buttons).toHaveLength(1);
    expect(buttons[0].text).toBe('Test Chat (42)');

<<<<<<< HEAD
    const btnCtx = { reply: vi.fn(), chat: { id: 1 } } as unknown as Context;
    await buttons[0].handler(api, btnCtx);
=======
  it('handles admin_chat action and shows status with ban button', async () => {
    const memories = new MockChatMemoryManager();
    const approvalService = new DummyApprovalService();
    approvalService.getStatus.mockResolvedValue('approved');
    const actionSpy = vi.spyOn(Telegraf.prototype, 'action');

    new TelegramBot(
      new MockEnvService() as unknown as EnvService,
      memories as unknown as ChatMemoryManager,
      new DummyAdmin() as unknown as AdminService,
      approvalService as unknown as ChatApprovalService,
      new DummyExtractor() as unknown as MessageContextExtractor,
      new DummyPipeline() as unknown as TriggerPipeline,
      new DummyResponder() as unknown as ChatResponder,
      new DummyChatRepository() as unknown as ChatRepository
    );

    const call = actionSpy.mock.calls.find(
      ([pattern]) =>
        pattern instanceof RegExp && pattern.source === '^admin_chat:(\\S+)$'
    );
    actionSpy.mockRestore();
    if (!call) {
      throw new Error('Handler not found');
    }
    const handler = call[1];

    const ctx = {
      chat: { id: 1 },
      match: ['admin_chat:42', '42'],
      answerCbQuery: vi.fn(),
      reply: vi.fn(),
    } as unknown as Context;

    await handler(ctx);
>>>>>>> 283c4af5

    expect(getChatStatus).toHaveBeenCalledWith(42);
    expect(btnCtx.reply).toHaveBeenCalledWith('Статус чата 42: approved', {
      reply_markup: {
        inline_keyboard: [[{ text: 'Забанить', callback_data: 'chat_ban:42' }]],
      },
    });
  });

  it('chat_ban updates message', async () => {
    const memories = new MockChatMemoryManager();
    const approvalService = new DummyApprovalService();
    const actionSpy = vi.spyOn(Telegraf.prototype, 'action');

    new TelegramBot(
      new MockEnvService() as unknown as EnvService,
      memories as unknown as ChatMemoryManager,
      new DummyAdmin() as unknown as AdminService,
      approvalService as unknown as ChatApprovalService,
      new DummyExtractor() as unknown as MessageContextExtractor,
      new DummyPipeline() as unknown as TriggerPipeline,
      new DummyResponder() as unknown as ChatResponder,
      new DummyChatRepository() as unknown as ChatRepository
    );

    const call = actionSpy.mock.calls.find(
      ([pattern]) =>
        pattern instanceof RegExp && pattern.source === '^chat_ban:(\\S+)$'
    );
    actionSpy.mockRestore();
    if (!call) {
      throw new Error('Handler not found');
    }
    const handler = call[1];

    const ctx = {
      chat: { id: 1 },
      match: ['chat_ban:7', '7'],
      telegram: { sendMessage: vi.fn() },
      answerCbQuery: vi.fn(),
      editMessageText: vi.fn(),
    } as unknown as Context;

    await handler(ctx);

    expect(approvalService.ban).toHaveBeenCalledWith(7);
    expect(ctx.editMessageText).toHaveBeenCalledWith('Чат 7 забанен', {
      reply_markup: {
        inline_keyboard: [
          [{ text: 'Разбанить', callback_data: 'chat_unban:7' }],
        ],
      },
    });
  });

  it('sends chat access request to admin', async () => {
    const memories = new MockChatMemoryManager();
    const configureSpy = vi
      .spyOn(
        TelegramBot.prototype as unknown as Record<string, unknown>,
        'configure'
      )
      .mockImplementation(() => {});

    const approvalService = new DummyApprovalService();
    const admin = new DummyAdmin();
    const bot = new TelegramBot(
      new MockEnvService() as unknown as EnvService,
      memories as unknown as ChatMemoryManager,
      admin as unknown as AdminService,
      approvalService as unknown as ChatApprovalService,
      new DummyExtractor() as unknown as MessageContextExtractor,
      new DummyPipeline() as unknown as TriggerPipeline,
      new DummyResponder() as unknown as ChatResponder,
      new DummyChatRepository() as unknown as ChatRepository
    );
    configureSpy.mockRestore();

    const sendMessageSpy = vi
      .spyOn((bot as unknown as { bot: Telegraf }).bot.telegram, 'sendMessage')
      .mockResolvedValue(undefined as never);

    const ctx = {
      chat: { id: 42, title: 'Test' },
      reply: vi.fn(),
    } as unknown as Context;

    await (
      bot as unknown as { handleChatRequest: (ctx: Context) => Promise<void> }
    ).handleChatRequest(ctx);

    expect(approvalService.pending).toHaveBeenCalledWith(42);
    expect(sendMessageSpy).toHaveBeenCalledWith(
      1,
      'Test (42) запросил доступ',
      expect.objectContaining({ reply_markup: expect.any(Object) })
    );
    expect(ctx.reply).toHaveBeenCalledWith('Запрос отправлен');
  });

  it('handles user access request and sends notification', async () => {
    const memories = new MockChatMemoryManager();
    const configureSpy = vi
      .spyOn(
        TelegramBot.prototype as unknown as Record<string, unknown>,
        'configure'
      )
      .mockImplementation(() => {});

    const bot = new TelegramBot(
      new MockEnvService() as unknown as EnvService,
      memories as unknown as ChatMemoryManager,
      new DummyAdmin() as unknown as AdminService,
      new DummyApprovalService() as unknown as ChatApprovalService,
      new DummyExtractor() as unknown as MessageContextExtractor,
      new DummyPipeline() as unknown as TriggerPipeline,
      new DummyResponder() as unknown as ChatResponder,
      new DummyChatRepository() as unknown as ChatRepository
    );
    configureSpy.mockRestore();

    const telegram = { sendMessage: vi.fn() };
    const ctx = {
      chat: { id: 5 },
      from: {
        id: 6,
        first_name: 'John',
        last_name: 'Doe',
        username: 'jdoe',
      },
      reply: vi.fn(),
      telegram,
    } as unknown as Context;

    await (
      bot as unknown as { handleRequestAccess: (ctx: Context) => Promise<void> }
    ).handleRequestAccess(ctx);

    expect(telegram.sendMessage).toHaveBeenCalledWith(
      1,
      'Chat 5 user 6 (John Doe @jdoe) requests data access.',
      expect.objectContaining({ reply_markup: expect.any(Object) })
    );
    expect(ctx.reply).toHaveBeenCalledWith('Запрос отправлен администратору.');
  });

  it('handles user_approve action', async () => {
    const memories = new MockChatMemoryManager();
    const admin = new DummyAdmin();
    const approveDate = new Date('2020-01-01T00:00:00.000Z');
    admin.createAccessKey.mockResolvedValue(approveDate);
    const actionSpy = vi.spyOn(Telegraf.prototype, 'action');

    new TelegramBot(
      new MockEnvService() as unknown as EnvService,
      memories as unknown as ChatMemoryManager,
      admin as unknown as AdminService,
      new DummyApprovalService() as unknown as ChatApprovalService,
      new DummyExtractor() as unknown as MessageContextExtractor,
      new DummyPipeline() as unknown as TriggerPipeline,
      new DummyResponder() as unknown as ChatResponder,
      new DummyChatRepository() as unknown as ChatRepository
    );

    const call = actionSpy.mock.calls.find(
      ([pattern]) =>
        pattern instanceof RegExp &&
        pattern.source === '^user_approve:(\\S+):(\\S+)$'
    );
    actionSpy.mockRestore();
    if (!call) {
      throw new Error('Handler not found');
    }
    const handler = call[1];

    const ctx = {
      chat: { id: 1 },
      match: ['user_approve:5:6', '5', '6'],
      answerCbQuery: vi.fn(),
      reply: vi.fn(),
      telegram: { sendMessage: vi.fn() },
    } as unknown as Context;

    await handler(ctx);

    expect(admin.createAccessKey).toHaveBeenCalledWith(5, 6);
    expect(ctx.answerCbQuery).toHaveBeenCalledWith('Доступ одобрен');
    expect(ctx.reply).toHaveBeenCalledWith(
      'Одобрено для чата 5 и пользователя 6'
    );
    expect(ctx.telegram.sendMessage).toHaveBeenCalledWith(
      5,
      `Доступ к данным разрешен для пользователя 6 до ${approveDate.toISOString()}. Используйте меню для экспорта и сброса`
    );
  });

  it('exports data when allowed', async () => {
    const memories = new MockChatMemoryManager();
    const configureSpy = vi
      .spyOn(
        TelegramBot.prototype as unknown as Record<string, unknown>,
        'configure'
      )
      .mockImplementation(() => {});

    const admin = new DummyAdmin();
    const file = { buffer: Buffer.from('data'), filename: 'file.csv' };
    admin.exportChatData.mockResolvedValue([file]);

    const bot = new TelegramBot(
      new MockEnvService() as unknown as EnvService,
      memories as unknown as ChatMemoryManager,
      admin as unknown as AdminService,
      new DummyApprovalService() as unknown as ChatApprovalService,
      new DummyExtractor() as unknown as MessageContextExtractor,
      new DummyPipeline() as unknown as TriggerPipeline,
      new DummyResponder() as unknown as ChatResponder,
      new DummyChatRepository() as unknown as ChatRepository
    );
    configureSpy.mockRestore();

    const ctx = {
      chat: { id: 2 },
      from: { id: 3 },
      answerCbQuery: vi.fn(),
      reply: vi.fn(),
      replyWithDocument: vi.fn(),
    } as unknown as Context;

    await (
      bot as unknown as { handleExportData: (ctx: Context) => Promise<void> }
    ).handleExportData(ctx);

    expect(admin.hasAccess).toHaveBeenCalledWith(2, 3);
    expect(ctx.answerCbQuery).toHaveBeenCalledWith(
      'Начинаю загрузку данных...'
    );
    expect(ctx.reply).toHaveBeenCalledWith(
      'Найдено 1 таблиц для экспорта. Начинаю загрузку...'
    );
    expect(ctx.replyWithDocument).toHaveBeenCalledWith({
      source: file.buffer,
      filename: file.filename,
    });
    expect(ctx.reply).toHaveBeenCalledWith('✅ Загрузка данных завершена!');
  });

  it('replies with error when export fails', async () => {
    const memories = new MockChatMemoryManager();
    const configureSpy = vi
      .spyOn(
        TelegramBot.prototype as unknown as Record<string, unknown>,
        'configure'
      )
      .mockImplementation(() => {});

    const admin = new DummyAdmin();
    admin.exportChatData.mockRejectedValue(new Error('fail'));

    const bot = new TelegramBot(
      new MockEnvService() as unknown as EnvService,
      memories as unknown as ChatMemoryManager,
      admin as unknown as AdminService,
      new DummyApprovalService() as unknown as ChatApprovalService,
      new DummyExtractor() as unknown as MessageContextExtractor,
      new DummyPipeline() as unknown as TriggerPipeline,
      new DummyResponder() as unknown as ChatResponder,
      new DummyChatRepository() as unknown as ChatRepository
    );
    configureSpy.mockRestore();

    const ctx = {
      chat: { id: 2 },
      from: { id: 3 },
      answerCbQuery: vi.fn(),
      reply: vi.fn(),
      replyWithDocument: vi.fn(),
    } as unknown as Context;

    await (
      bot as unknown as { handleExportData: (ctx: Context) => Promise<void> }
    ).handleExportData(ctx);

    expect(ctx.answerCbQuery).toHaveBeenCalledWith(
      'Начинаю загрузку данных...'
    );
    expect(ctx.reply).toHaveBeenCalledWith(
      '❌ Ошибка при загрузке данных. Попробуйте позже.'
    );
    expect(ctx.replyWithDocument).not.toHaveBeenCalled();
  });

  it('resets memory when allowed', async () => {
    const memories = new MockChatMemoryManager();
    const configureSpy = vi
      .spyOn(
        TelegramBot.prototype as unknown as Record<string, unknown>,
        'configure'
      )
      .mockImplementation(() => {});

    const admin = new DummyAdmin();

    const bot = new TelegramBot(
      new MockEnvService() as unknown as EnvService,
      memories as unknown as ChatMemoryManager,
      admin as unknown as AdminService,
      new DummyApprovalService() as unknown as ChatApprovalService,
      new DummyExtractor() as unknown as MessageContextExtractor,
      new DummyPipeline() as unknown as TriggerPipeline,
      new DummyResponder() as unknown as ChatResponder,
      new DummyChatRepository() as unknown as ChatRepository
    );
    configureSpy.mockRestore();

    const ctx = {
      chat: { id: 2 },
      from: { id: 3 },
      answerCbQuery: vi.fn(),
      reply: vi.fn(),
    } as unknown as Context;

    await (
      bot as unknown as { handleResetMemory: (ctx: Context) => Promise<void> }
    ).handleResetMemory(ctx);

    expect(admin.hasAccess).toHaveBeenCalledWith(2, 3);
    expect(ctx.answerCbQuery).toHaveBeenCalledWith(
      'Сбрасываю память диалога...'
    );
    expect(memories.reset).toHaveBeenCalledWith(2);
    expect(ctx.reply).toHaveBeenCalledWith('✅ Контекст диалога сброшен!');
  });

  it('replies with error when memory reset fails', async () => {
    const memories = new MockChatMemoryManager();
    const configureSpy = vi
      .spyOn(
        TelegramBot.prototype as unknown as Record<string, unknown>,
        'configure'
      )
      .mockImplementation(() => {});

    const admin = new DummyAdmin();
    memories.reset.mockRejectedValue(new Error('fail'));

    const bot = new TelegramBot(
      new MockEnvService() as unknown as EnvService,
      memories as unknown as ChatMemoryManager,
      admin as unknown as AdminService,
      new DummyApprovalService() as unknown as ChatApprovalService,
      new DummyExtractor() as unknown as MessageContextExtractor,
      new DummyPipeline() as unknown as TriggerPipeline,
      new DummyResponder() as unknown as ChatResponder,
      new DummyChatRepository() as unknown as ChatRepository
    );
    configureSpy.mockRestore();

    const ctx = {
      chat: { id: 2 },
      from: { id: 3 },
      answerCbQuery: vi.fn(),
      reply: vi.fn(),
    } as unknown as Context;

    await (
      bot as unknown as { handleResetMemory: (ctx: Context) => Promise<void> }
    ).handleResetMemory(ctx);

    expect(ctx.answerCbQuery).toHaveBeenCalledWith(
      'Сбрасываю память диалога...'
    );
    expect(ctx.reply).toHaveBeenCalledWith(
      '❌ Ошибка при сбросе памяти. Попробуйте позже.'
    );
  });

  it('shows admin menu for admin chat', async () => {
    const memories = new MockChatMemoryManager();
    const configureSpy = vi
      .spyOn(
        TelegramBot.prototype as unknown as Record<string, unknown>,
        'configure'
      )
      .mockImplementation(() => {});
    const approvalService = new DummyApprovalService();
    const admin = new DummyAdmin();
    const bot = new TelegramBot(
      new MockEnvService() as unknown as EnvService,
      memories as unknown as ChatMemoryManager,
      admin as unknown as AdminService,
      approvalService as unknown as ChatApprovalService,
      new DummyExtractor() as unknown as MessageContextExtractor,
      new DummyPipeline() as unknown as TriggerPipeline,
      new DummyResponder() as unknown as ChatResponder,
      new DummyChatRepository() as unknown as ChatRepository
    );
    configureSpy.mockRestore();
    const botWithRouter = bot as unknown as {
      router: { show: ReturnType<typeof vi.fn> };
      showMenu: (ctx: Context) => Promise<void>;
    };
    botWithRouter.router = { show: vi.fn() };
    const ctx = { chat: { id: 1 } } as unknown as Context;
    await botWithRouter.showMenu(ctx);
    expect(botWithRouter.router.show).toHaveBeenCalledWith(ctx, 'admin_menu');
  });

  it('shows banned and pending states in menu', async () => {
    const memories = new MockChatMemoryManager();
    const configureSpy = vi
      .spyOn(
        TelegramBot.prototype as unknown as Record<string, unknown>,
        'configure'
      )
      .mockImplementation(() => {});
    const approvalService = new DummyApprovalService();
    const admin = new DummyAdmin();
    const bot = new TelegramBot(
      new MockEnvService() as unknown as EnvService,
      memories as unknown as ChatMemoryManager,
      admin as unknown as AdminService,
      approvalService as unknown as ChatApprovalService,
      new DummyExtractor() as unknown as MessageContextExtractor,
      new DummyPipeline() as unknown as TriggerPipeline,
      new DummyResponder() as unknown as ChatResponder,
      new DummyChatRepository() as unknown as ChatRepository
    );
    configureSpy.mockRestore();
    const botWithRouter = bot as unknown as {
      router: { show: ReturnType<typeof vi.fn> };
      showMenu: (ctx: Context) => Promise<void>;
    };
    botWithRouter.router = { show: vi.fn() };
    approvalService.getStatus.mockResolvedValueOnce('banned');
    const bannedCtx = { chat: { id: 2 }, reply: vi.fn() } as unknown as Context;
    await botWithRouter.showMenu(bannedCtx);
    expect(bannedCtx.reply).toHaveBeenCalledWith('Доступ к боту запрещён.');
    approvalService.getStatus.mockResolvedValueOnce('pending');
    const pendingCtx = { chat: { id: 3 } } as unknown as Context;
    await botWithRouter.showMenu(pendingCtx);
    expect(botWithRouter.router.show).toHaveBeenLastCalledWith(
      pendingCtx,
      'chat_not_approved'
    );
  });

  it('shows no access when user lacks permission', async () => {
    const memories = new MockChatMemoryManager();
    const configureSpy = vi
      .spyOn(
        TelegramBot.prototype as unknown as Record<string, unknown>,
        'configure'
      )
      .mockImplementation(() => {});
    const approvalService = new DummyApprovalService();
    const admin = new DummyAdmin();
    admin.hasAccess.mockResolvedValue(false);
    const bot = new TelegramBot(
      new MockEnvService() as unknown as EnvService,
      memories as unknown as ChatMemoryManager,
      admin as unknown as AdminService,
      approvalService as unknown as ChatApprovalService,
      new DummyExtractor() as unknown as MessageContextExtractor,
      new DummyPipeline() as unknown as TriggerPipeline,
      new DummyResponder() as unknown as ChatResponder,
      new DummyChatRepository() as unknown as ChatRepository
    );
    configureSpy.mockRestore();
    const botWithRouter = bot as unknown as {
      router: { show: ReturnType<typeof vi.fn> };
      showMenu: (ctx: Context) => Promise<void>;
    };
    botWithRouter.router = { show: vi.fn() };
    const ctx = { chat: { id: 2 }, from: { id: 5 } } as unknown as Context;
    await botWithRouter.showMenu(ctx);
    expect(botWithRouter.router.show).toHaveBeenCalledWith(ctx, 'no_access');
  });

  it('handles pending and banned chats in text handler', async () => {
    const memories = new MockChatMemoryManager();
    const configureSpy = vi
      .spyOn(
        TelegramBot.prototype as unknown as Record<string, unknown>,
        'configure'
      )
      .mockImplementation(() => {});
    const approvalService = new DummyApprovalService();
    const admin = new DummyAdmin();
    approvalService.getStatus.mockResolvedValueOnce('pending');
    approvalService.getStatus.mockResolvedValueOnce('banned');
    const bot = new TelegramBot(
      new MockEnvService() as unknown as EnvService,
      memories as unknown as ChatMemoryManager,
      admin as unknown as AdminService,
      approvalService as unknown as ChatApprovalService,
      new DummyExtractor() as unknown as MessageContextExtractor,
      new DummyPipeline() as unknown as TriggerPipeline,
      new DummyResponder() as unknown as ChatResponder,
      new DummyChatRepository() as unknown as ChatRepository
    );
    configureSpy.mockRestore();
    const sendRequest = vi
      .spyOn(
        bot as unknown as {
          sendChatApprovalRequest: (
            chatId: number,
            title?: string
          ) => Promise<void>;
        },
        'sendChatApprovalRequest'
      )
      .mockResolvedValue();
    const ctxPending = {
      chat: { id: 2 },
      from: { id: 1 },
      message: { text: 'hi', message_id: 1 },
    } as unknown as Context;
    await (
      bot as unknown as { handleText: (ctx: Context) => Promise<void> }
    ).handleText(ctxPending);
    expect(sendRequest).toHaveBeenCalledWith(2, undefined);
    const ctxBanned = {
      chat: { id: 3 },
      from: { id: 1 },
      message: { text: 'hi', message_id: 1 },
    } as unknown as Context;
    await (
      bot as unknown as { handleText: (ctx: Context) => Promise<void> }
    ).handleText(ctxBanned);
    expect(memories.memory.addMessage).not.toHaveBeenCalled();
  });

  it('denies export when access is missing', async () => {
    const memories = new MockChatMemoryManager();
    const configureSpy = vi
      .spyOn(
        TelegramBot.prototype as unknown as Record<string, unknown>,
        'configure'
      )
      .mockImplementation(() => {});
    const admin = new DummyAdmin();
    admin.hasAccess.mockResolvedValue(false);
    const bot = new TelegramBot(
      new MockEnvService() as unknown as EnvService,
      memories as unknown as ChatMemoryManager,
      admin as unknown as AdminService,
      new DummyApprovalService() as unknown as ChatApprovalService,
      new DummyExtractor() as unknown as MessageContextExtractor,
      new DummyPipeline() as unknown as TriggerPipeline,
      new DummyResponder() as unknown as ChatResponder,
      new DummyChatRepository() as unknown as ChatRepository
    );
    configureSpy.mockRestore();
    const ctx = {
      chat: { id: 2 },
      from: { id: 3 },
      answerCbQuery: vi.fn(),
    } as unknown as Context;
    await (
      bot as unknown as { handleExportData: (ctx: Context) => Promise<void> }
    ).handleExportData(ctx);
    expect(ctx.answerCbQuery).toHaveBeenCalledWith(
      'Нет доступа или ключ просрочен'
    );
  });

  it('launches and stops the bot', async () => {
    const memories = new MockChatMemoryManager();
    const configureSpy = vi
      .spyOn(
        TelegramBot.prototype as unknown as Record<string, unknown>,
        'configure'
      )
      .mockImplementation(() => {});
    const bot = new TelegramBot(
      new MockEnvService() as unknown as EnvService,
      memories as unknown as ChatMemoryManager,
      new DummyAdmin() as unknown as AdminService,
      new DummyApprovalService() as unknown as ChatApprovalService,
      new DummyExtractor() as unknown as MessageContextExtractor,
      new DummyPipeline() as unknown as TriggerPipeline,
      new DummyResponder() as unknown as ChatResponder,
      new DummyChatRepository() as unknown as ChatRepository
    );
    configureSpy.mockRestore();
    const deleteWebhook = vi
      .spyOn(
        (bot as unknown as { bot: Telegraf }).bot.telegram,
        'deleteWebhook'
      )
      .mockResolvedValue(undefined as never);
    const launch = vi
      .spyOn((bot as unknown as { bot: Telegraf }).bot, 'launch')
      .mockResolvedValue(undefined as never);
    await bot.launch();
    expect(deleteWebhook).toHaveBeenCalled();
    expect(launch).toHaveBeenCalled();
    const stop = vi
      .spyOn((bot as unknown as { bot: Telegraf }).bot, 'stop')
      .mockImplementation(() => {});
    bot.stop('test');
    expect(stop).toHaveBeenCalledWith('test');
  });

  it('withTyping sends actions until finished', async () => {
    vi.useFakeTimers();

    const ctx = {
      chat: { id: 1 },
      sendChatAction: vi.fn().mockResolvedValue(undefined),
      telegram: { sendChatAction: vi.fn().mockResolvedValue(undefined) },
    } as unknown as Context;

    let resolveFn: () => void;
    const fn = vi.fn(
      () =>
        new Promise<void>((resolve) => {
          resolveFn = resolve;
        })
    );

    const promise = (
      TelegramBotModule as unknown as {
        withTyping: (ctx: Context, fn: () => Promise<void>) => Promise<void>;
      }
    ).withTyping(ctx, fn);

    expect(ctx.sendChatAction).toHaveBeenCalledWith('typing');

    await vi.advanceTimersByTimeAsync(4000);
    expect(ctx.telegram.sendChatAction).toHaveBeenCalledWith(1, 'typing');

    resolveFn?.();
    await promise;

    await vi.advanceTimersByTimeAsync(4000);
    expect(ctx.telegram.sendChatAction).toHaveBeenCalledTimes(1);

    vi.useRealTimers();
  });
});<|MERGE_RESOLUTION|>--- conflicted
+++ resolved
@@ -128,46 +128,8 @@
     expect(buttons).toHaveLength(1);
     expect(buttons[0].text).toBe('Test Chat (42)');
 
-<<<<<<< HEAD
     const btnCtx = { reply: vi.fn(), chat: { id: 1 } } as unknown as Context;
     await buttons[0].handler(api, btnCtx);
-=======
-  it('handles admin_chat action and shows status with ban button', async () => {
-    const memories = new MockChatMemoryManager();
-    const approvalService = new DummyApprovalService();
-    approvalService.getStatus.mockResolvedValue('approved');
-    const actionSpy = vi.spyOn(Telegraf.prototype, 'action');
-
-    new TelegramBot(
-      new MockEnvService() as unknown as EnvService,
-      memories as unknown as ChatMemoryManager,
-      new DummyAdmin() as unknown as AdminService,
-      approvalService as unknown as ChatApprovalService,
-      new DummyExtractor() as unknown as MessageContextExtractor,
-      new DummyPipeline() as unknown as TriggerPipeline,
-      new DummyResponder() as unknown as ChatResponder,
-      new DummyChatRepository() as unknown as ChatRepository
-    );
-
-    const call = actionSpy.mock.calls.find(
-      ([pattern]) =>
-        pattern instanceof RegExp && pattern.source === '^admin_chat:(\\S+)$'
-    );
-    actionSpy.mockRestore();
-    if (!call) {
-      throw new Error('Handler not found');
-    }
-    const handler = call[1];
-
-    const ctx = {
-      chat: { id: 1 },
-      match: ['admin_chat:42', '42'],
-      answerCbQuery: vi.fn(),
-      reply: vi.fn(),
-    } as unknown as Context;
-
-    await handler(ctx);
->>>>>>> 283c4af5
 
     expect(getChatStatus).toHaveBeenCalledWith(42);
     expect(btnCtx.reply).toHaveBeenCalledWith('Статус чата 42: approved', {
