import type { Context } from 'telegraf';
import { Telegraf } from 'telegraf';
import { describe, expect, it, vi } from 'vitest';

import { createButton, createRoute } from '../../src/bot/router/factories';
import { WindowRouter } from '../../src/bot/WindowRouter';

<<<<<<< HEAD
function setupRouter() {
  const bot = new Telegraf<Context>('token');
  const actionSpy = vi.spyOn(bot, 'action');
  const routes = [
    createRoute('first', 'First window', () => ({
      buttons: [createButton('Next', (a, ctx) => a.show(ctx, 'second'))],
    })),
    createRoute('second', 'Second window', () => ({ buttons: [] })),
  ];
  const router = new WindowRouter(bot, routes, {} as Record<string, never>);
  return { router, actionSpy };
=======
const windows: WindowDefinition[] = [
  {
    id: 'first',
    text: 'First window',
    buttons: [{ text: 'Next', callback: 'to_second', target: 'second' }],
  },
  { id: 'second', text: 'Second window', buttons: [] },
];

function setupRouter(): {
  router: WindowRouter;
  goHandler: (ctx: Context) => Promise<void> | void;
  backHandler: (ctx: Context) => Promise<void> | void;
} {
  const bot = new Telegraf<Context>('token');
  const actionSpy = vi.spyOn(bot, 'action');
  const router = new WindowRouter(
    bot,
    windows,
    {} as Record<string, (ctx: Context) => Promise<void> | void>
  );
  const goCall = actionSpy.mock.calls.find(
    ([pattern]) => pattern === 'to_second'
  );
  const backCall = actionSpy.mock.calls.find(([pattern]) => pattern === 'back');
  actionSpy.mockRestore();
  if (!goCall || !backCall) {
    throw new Error('Handlers not registered');
  }
  const goHandler = goCall[1];
  const backHandler = backCall[1];
  return { router, goHandler, backHandler };
>>>>>>> 283c4af5
}

describe('WindowRouter', () => {
  it('transitions between windows and back', async () => {
    const { router, actionSpy } = setupRouter();
    await router.show(
      { chat: { id: 1 }, reply: vi.fn() } as unknown as Context,
      'first'
    );

    const goHandler = actionSpy.mock.calls.find(
      ([pattern]) => pattern !== 'back'
    )![1];
    const backHandler = actionSpy.mock.calls.find(
      ([pattern]) => pattern === 'back'
    )![1];

    const ctx = {
      chat: { id: 1 },
      callbackQuery: { message: { message_id: 10 } },
      deleteMessage: vi.fn(async () => {}),
      reply: vi.fn(),
      answerCbQuery: vi.fn(async () => {}),
    } as unknown as Context;

    await goHandler(ctx);
    expect(ctx.reply).toHaveBeenCalledWith('Second window', {
      reply_markup: {
        inline_keyboard: [[{ text: '⬅️ Назад', callback_data: 'back' }]],
      },
    });

    const ctxBack = {
      chat: { id: 1 },
      deleteMessage: vi.fn(async () => {}),
      reply: vi.fn(),
      answerCbQuery: vi.fn(async () => {}),
    } as unknown as Context;

    await backHandler(ctxBack);
    expect(ctxBack.reply).toHaveBeenCalledWith('First window', {
      reply_markup: {
        inline_keyboard: [
          [{ text: 'Next', callback_data: expect.any(String) }],
        ],
      },
    });
  });

  it('adds back button when history exists', async () => {
    const { router, actionSpy } = setupRouter();
    await router.show(
      { chat: { id: 1 }, reply: vi.fn() } as unknown as Context,
      'first'
    );

    const goHandler = actionSpy.mock.calls.find(
      ([pattern]) => pattern !== 'back'
    )![1];

    const ctx = {
      chat: { id: 1 },
      callbackQuery: { message: { message_id: 11 } },
      deleteMessage: vi.fn(async () => {}),
      reply: vi.fn(),
      answerCbQuery: vi.fn(async () => {}),
    } as unknown as Context;

    await goHandler(ctx);

    expect(ctx.reply).toHaveBeenCalledWith('Second window', {
      reply_markup: {
        inline_keyboard: [[{ text: '⬅️ Назад', callback_data: 'back' }]],
      },
    });
  });

  it('deletes messages on navigation and back', async () => {
    const { router, actionSpy } = setupRouter();
    await router.show(
      { chat: { id: 1 }, reply: vi.fn() } as unknown as Context,
      'first'
    );

    const goHandler = actionSpy.mock.calls.find(
      ([pattern]) => pattern !== 'back'
    )![1];
    const backHandler = actionSpy.mock.calls.find(
      ([pattern]) => pattern === 'back'
    )![1];

    const ctx = {
      chat: { id: 1 },
      callbackQuery: { message: { message_id: 12 } },
      deleteMessage: vi.fn(async () => {}),
      reply: vi.fn(),
      answerCbQuery: vi.fn(async () => {}),
    } as unknown as Context;

    await goHandler(ctx);
    expect(ctx.deleteMessage).toHaveBeenCalled();

    const ctxBack = {
      chat: { id: 1 },
      deleteMessage: vi.fn(async () => {}),
      reply: vi.fn(),
      answerCbQuery: vi.fn(async () => {}),
    } as unknown as Context;

    await backHandler(ctxBack);
    expect(ctxBack.deleteMessage).toHaveBeenCalled();
  });

  it('adds back button when show is called directly', async () => {
    const { router } = setupRouter();
    const ctx = {
      chat: { id: 1 },
      reply: vi.fn(),
    } as unknown as Context;

    await router.show(ctx, 'first');
    await router.show(ctx, 'second');

    expect(ctx.reply).toHaveBeenNthCalledWith(2, 'Second window', {
      reply_markup: {
        inline_keyboard: [[{ text: '⬅️ Назад', callback_data: 'back' }]],
      },
    });
  });
});<|MERGE_RESOLUTION|>--- conflicted
+++ resolved
@@ -5,8 +5,11 @@
 import { createButton, createRoute } from '../../src/bot/router/factories';
 import { WindowRouter } from '../../src/bot/WindowRouter';
 
-<<<<<<< HEAD
-function setupRouter() {
+function setupRouter(): {
+  router: WindowRouter;
+  goHandler: (ctx: Context) => Promise<void> | void;
+  backHandler: (ctx: Context) => Promise<void> | void;
+} {
   const bot = new Telegraf<Context>('token');
   const actionSpy = vi.spyOn(bot, 'action');
   const routes = [
@@ -17,40 +20,6 @@
   ];
   const router = new WindowRouter(bot, routes, {} as Record<string, never>);
   return { router, actionSpy };
-=======
-const windows: WindowDefinition[] = [
-  {
-    id: 'first',
-    text: 'First window',
-    buttons: [{ text: 'Next', callback: 'to_second', target: 'second' }],
-  },
-  { id: 'second', text: 'Second window', buttons: [] },
-];
-
-function setupRouter(): {
-  router: WindowRouter;
-  goHandler: (ctx: Context) => Promise<void> | void;
-  backHandler: (ctx: Context) => Promise<void> | void;
-} {
-  const bot = new Telegraf<Context>('token');
-  const actionSpy = vi.spyOn(bot, 'action');
-  const router = new WindowRouter(
-    bot,
-    windows,
-    {} as Record<string, (ctx: Context) => Promise<void> | void>
-  );
-  const goCall = actionSpy.mock.calls.find(
-    ([pattern]) => pattern === 'to_second'
-  );
-  const backCall = actionSpy.mock.calls.find(([pattern]) => pattern === 'back');
-  actionSpy.mockRestore();
-  if (!goCall || !backCall) {
-    throw new Error('Handlers not registered');
-  }
-  const goHandler = goCall[1];
-  const backHandler = backCall[1];
-  return { router, goHandler, backHandler };
->>>>>>> 283c4af5
 }
 
 describe('WindowRouter', () => {
